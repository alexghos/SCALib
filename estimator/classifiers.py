import numpy as np
import stella.lib.rust_stella as rust
#from sklearn.discriminant_analysis import LinearDiscriminantAnalysis as LDA
from stella.estimator.discriminant_analysis import LinearDiscriminantAnalysis as LDA
import scipy.stats 

class MultivariateGaussianClassifier():
    def __init__(self,Nc,means,covs,priors=None,dim_reduce=None):
        """
            Performs a Ns-multivariate classification on Nc classes.
            Each class is given with a mean and a covirance matrix. The function
            predict_proba is used to return the probality given leakage
            samples and the fitted model.

            Nc: number of classes
            means: (Nc,Ns) the means of each class
            covs: (Nc,Ns,Ns) the covariance of each class
            priors: (Nc) priors of each of the classes
            dim_reduce: an object that implements transform(). It is apply
                to fresh traces to reduce their dimensions.
        """
        #input checks
        if means.ndim != 2:
            raise Exception("Waiting 2 dim array for means")
        mx,my = means.shape

        if covs.ndim != 3:
            raise Exception("Waiting 3 dim array for covs")
        cx,cy,cz = covs.shape
        if cy != cz:
            raise Exception("Covariance matrices are not square")
        if cy != my:
            raise Exception("Missmatch cov and mean size {} vs {}".format(cy,my))
        if cx != Nc or mx != Nc:
            raise Exception("Number of class does not match the templates size")
        if priors is not None:
            if priors.ndim != 1:
                raise Exception("Waiting 1 dim array for priors")
        else:
            priors = np.ones(Nc)


        self._priors = priors
        self._means = means
        self._covs = covs
        self._Nc = Nc
        self._dim_reduce = dim_reduce
        self._Ns = my
        self._n_components = cz
        self._cov = covs
        self._psd = _PSD(covs[0], allow_singular=True)

    def predict_proba(self,X,use_rust=True,n_components=None):
        """
            Returns the probability of each classes by applying 
            Bayes law.

            X (n_traces,Ns): n_traces traces to evaluate

            returns a (n_traces,Nc) array
        """
        if n_components is None:
            n_components = self._n_components

        if X.ndim != 2:
            raise Exception("Waiting a 2 dim array as X")
        if self._dim_reduce is not None:
<<<<<<< HEAD
            X = self._dim_reduce.transform(X)
=======
            X = self._dim_reduce.transform(X)#,n_components=n_components)
>>>>>>> c48c8f40

        n_samples,Ns = X.shape

        prs = np.zeros((n_samples,self._Nc))
        
        # This si inspired by the Scipy Implementation of multivariate Gaussian 
        # pdf
        if not use_rust:
            for i in range(self._Nc):
                u = self._means[i][:n_components]
                dev = u - X
                prs[:,i] = np.exp(-0.5*np.sum(np.square(np.dot(dev, self._psd.U)), axis=-1))
        else:
            means = np.array(self._means)
            rust.multivariate_pooled(self._psd.U,
               means,
               X,
               prs);

        I = np.where(np.sum(prs,axis=1)==0)[0]
        prs[I] = 1
        return (prs.T/np.sum(prs,axis=1)).T

class LDAClassifier():
    def __init__(self,traces,labels,solver="eigen",dim_projection=4,priors=None,Nc=None):
        Ns = traces[0,:]
        if Nc is None:
            Nk = Nc = len(np.unique(labels))
        else:
            Nk = Nc
        C_i = labels

        print(solver)
        print(dim_projection)
        dim_reduce = LDA(n_components=min(dim_projection,Nk-1),solver=solver,priors=priors)
        traces_i = dim_reduce.fit_transform(traces,C_i)
        lx,ly = traces_i.shape
        model = np.zeros((Nk,ly))

        #noise = np.zeros((Nk,ly,ly))
        for k in range(Nk):
            I = np.where(C_i==k)[0]
            model[k] = np.mean(traces_i[I,:],axis=0)
        noise = traces_i-model[C_i]
        cov = np.cov(noise.T)
        covs = np.tile(cov,(Nc,1,1))

        self._trained_on = len(labels)
        self._mvGC = MultivariateGaussianClassifier(Nk,model,covs,dim_reduce=dim_reduce,priors=priors)

    def predict_proba_opt(self,X,n_components=None):
        """
            Returns the probability of each classes by applying 
            Bayes law.

            X (n_traces,Ns): n_traces traces to evaluate

            returns a (n_traces,Nc) array
        """
        return self._mvGC.predict_proba_opt(X,n_components)


    def predict_proba(self,X,n_components=None):
        """
            Returns the probability of each classes by applying 
            Bayes law.

            X (n_traces,Ns): n_traces traces to evaluate

            returns a (n_traces,Nc) array
        """
        return self._mvGC.predict_proba(X,n_components)


#####################
#####################
# This comes from SciPy
#####################
#####################
def _eigvalsh_to_eps(spectrum, cond=None, rcond=None):
    """
    Determine which eigenvalues are "small" given the spectrum.
    This is for compatibility across various linear algebra functions
    that should agree about whether or not a Hermitian matrix is numerically
    singular and what is its numerical matrix rank.
    This is designed to be compatible with scipy.linalg.pinvh.
    Parameters
    ----------
    spectrum : 1d ndarray
        Array of eigenvalues of a Hermitian matrix.
    cond, rcond : float, optional
        Cutoff for small eigenvalues.
        Singular values smaller than rcond * largest_eigenvalue are
        considered zero.
        If None or -1, suitable machine precision is used.
    Returns
    -------
    eps : float
        Magnitude cutoff for numerical negligibility.
    """
    if rcond is not None:
        cond = rcond
    if cond in [None, -1]:
        t = spectrum.dtype.char.lower()
        factor = {'f': 1E3, 'd': 1E6}
        cond = factor[t] * np.finfo(t).eps
    eps = cond * np.max(abs(spectrum))
    return eps


def _pinv_1d(v, eps=1e-5):
    """
    A helper function for computing the pseudoinverse.
    Parameters
    ----------
    v : iterable of numbers
        This may be thought of as a vector of eigenvalues or singular values.
    eps : float
        Values with magnitude no greater than eps are considered negligible.
    Returns
    -------
    v_pinv : 1d float ndarray
        A vector of pseudo-inverted numbers.
    """
    return np.array([0 if abs(x) <= eps else 1/x for x in v], dtype=float)


class _PSD(object):
    """
    Compute coordinated functions of a symmetric positive semidefinite matrix.
    This class addresses two issues.  Firstly it allows the pseudoinverse,
    the logarithm of the pseudo-determinant, and the rank of the matrix
    to be computed using one call to eigh instead of three.
    Secondly it allows these functions to be computed in a way
    that gives mutually compatible results.
    All of the functions are computed with a common understanding as to
    which of the eigenvalues are to be considered negligibly small.
    The functions are designed to coordinate with scipy.linalg.pinvh()
    but not necessarily with np.linalg.det() or with np.linalg.matrix_rank().
    Parameters
    ----------
    M : array_like
        Symmetric positive semidefinite matrix (2-D).
    cond, rcond : float, optional
        Cutoff for small eigenvalues.
        Singular values smaller than rcond * largest_eigenvalue are
        considered zero.
        If None or -1, suitable machine precision is used.
    lower : bool, optional
        Whether the pertinent array data is taken from the lower
        or upper triangle of M. (Default: lower)
    check_finite : bool, optional
        Whether to check that the input matrices contain only finite
        numbers. Disabling may give a performance gain, but may result
        in problems (crashes, non-termination) if the inputs do contain
        infinities or NaNs.
    allow_singular : bool, optional
        Whether to allow a singular matrix.  (Default: True)
    Notes
    -----
    The arguments are similar to those of scipy.linalg.pinvh().
    """

    def __init__(self, M, cond=None, rcond=None, lower=True,
                 check_finite=True, allow_singular=True):
        # Compute the symmetric eigendecomposition.
        # Note that eigh takes care of array conversion, chkfinite,
        # and assertion that the matrix is square.
        s, u = scipy.linalg.eigh(M, lower=lower, check_finite=check_finite)

        eps = _eigvalsh_to_eps(s, cond, rcond)
        if np.min(s) < -eps:
            raise ValueError('the input matrix must be positive semidefinite')
        d = s[s > eps]
        if len(d) < len(s) and not allow_singular:
            raise np.linalg.LinAlgError('singular matrix')
        s_pinv = _pinv_1d(s, eps)
        U = np.multiply(u, np.sqrt(s_pinv))

        # Initialize the eagerly precomputed attributes.
        self.rank = len(d)
        self.U = U
        self.log_pdet = np.sum(np.log(d))

        # Initialize an attribute to be lazily computed.
        self._pinv = None

    @property
    def pinv(self):
        if self._pinv is None:
            self._pinv = np.dot(self.U, self.U.T)
        return self._pinv
<|MERGE_RESOLUTION|>--- conflicted
+++ resolved
@@ -65,11 +65,7 @@
         if X.ndim != 2:
             raise Exception("Waiting a 2 dim array as X")
         if self._dim_reduce is not None:
-<<<<<<< HEAD
             X = self._dim_reduce.transform(X)
-=======
-            X = self._dim_reduce.transform(X)#,n_components=n_components)
->>>>>>> c48c8f40
 
         n_samples,Ns = X.shape
 
